--- conflicted
+++ resolved
@@ -16,13 +16,8 @@
 
 [dev-dependencies]
 rand = "0.3"
-<<<<<<< HEAD
 quickcheck = "0.9"
-skeptic = "0.6"
-=======
-quickcheck = "0.2"
 skeptic = "0.13"
->>>>>>> 7252c8d9
 
 [build-dependencies]
 skeptic = "0.13"